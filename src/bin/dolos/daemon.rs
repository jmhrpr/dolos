--- conflicted
+++ resolved
@@ -44,7 +44,6 @@
 
     let rolldb_copy = rolldb.clone();
 
-<<<<<<< HEAD
     if let Some(grpc_config) = config.serve.grpc {
         let server = tokio::spawn(dolos::serve::grpc::serve(
             grpc_config,
@@ -52,7 +51,7 @@
             from_sync.try_into().unwrap(),
         ));
 
-        dolos::sync::pipeline(&config.upstream, rolldb, applydb, to_serve)
+        dolos::sync::pipeline(&config.upstream, rolldb, applydb, to_serve, policy)
             .unwrap()
             .block();
 
@@ -60,13 +59,6 @@
     } else {
         warn!("no gRPC config found")
     }
-=======
-    dolos::sync::pipeline(&config.upstream, rolldb, applydb, to_serve, policy)
-        .unwrap()
-        .block();
-
-    server.abort();
->>>>>>> 177daafc
 
     Ok(())
 }